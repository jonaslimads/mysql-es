--- conflicted
+++ resolved
@@ -11,11 +11,7 @@
 readme = "README.md"
 
 [dependencies]
-<<<<<<< HEAD
 cqrs-es = {path = "../cqrs"}
-=======
-cqrs-es = "0.4.8"
->>>>>>> b6d979f2
 
 async-trait = "0.1"
 futures = "0.3"
